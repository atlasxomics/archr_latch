'''
Workflow for testing multiple ArchR parameter sets on ATAC fragments
files (fragments.tsv.gz); outputs umap plots, spatialdim plots, and
tss/fragment heatmaps.
'''

import glob
import re
import subprocess

from enum import Enum
from pathlib import Path
from typing import List
from latch.registry.table import Table

<<<<<<< HEAD
from latch import custom_task, small_task, workflow
=======
from latch import large_task, small_task, workflow, custom_task
>>>>>>> 3b4bfdc6
from latch.resources.launch_plan import LaunchPlan
from latch.types import (
    LatchAuthor,
    LatchDir,
    LatchFile,
    LatchMetadata,
    LatchParameter,
    LatchRule
)

import wf.lims as lims
from wf.registry import Run, upload_to_registry, Project, initialize_runs


class Genome(Enum):
    mm10 = 'mm10'
    hg38 = 'hg38'


<<<<<<< HEAD
@custom_task(cpu=20, memory=384, storage_gib=3000)
=======
@custom_task(cpu=62, memory=384, storage_gib=500)
# @large_task
>>>>>>> 3b4bfdc6
def archr_task(
    projects: List[Project],
    project_name: str,
    genome: Genome,
    tile_size: int,
    min_TSS: float,
    min_frags: int,
    lsi_iterations: int,
    lsi_resolution: List[float],
    lsi_varfeatures: List[int],
    clustering_resolution: List[float],
    umap_mindist: float,
    project_table_id: str,
    run_table_id: str,
) -> LatchDir:

    runs =[]
    runs=initialize_runs(projects, project_table_id, run_table_id)
    _archr_cmd = [
        'Rscript',
        '/root/wf/archr_objs.R',
        project_name,
        genome.value,
        f'{tile_size}',
        f'{min_TSS}',
        f'{min_frags}',
        f'{lsi_iterations}',
        f'{",".join(str(i) for i in lsi_resolution)}',
        f'{",".join(str(i) for i in lsi_varfeatures)}',
        f'{",".join(str(i) for i in clustering_resolution)}',
        f'{umap_mindist}',
    ]

    runs = [
        (
            f'{run.run_id},'
            f'{run.fragments_file},'
            f'{run.condition},'
            f'{run.positions_file},'
            f'{run.spatial_dir},'
            )
        for run in runs
    ]

    _archr_cmd.extend(runs)
    subprocess.run(_archr_cmd)
    out_dir = project_name
    mkdir_cmd = ['mkdir'] + [out_dir]
    subprocess.run(mkdir_cmd)
    
    figures = glob.glob('*_plots.pdf')

    _mv_cmd = ['mv'] + figures + ['medians.csv'] + [out_dir]

    subprocess.run(_mv_cmd)

    return LatchDir(
        f'/root/{out_dir}',
        f'latch:///optimize_outs/{out_dir}'
    )


@small_task(retries=0)
def lims_task(
    results_dir: LatchDir,
    upload: bool,
) -> LatchDir:

    if upload:

        csv_path = Path(results_dir.local_path + '/medians.csv').resolve()
        slims = lims.slims_init()
        ng_re = re.compile('NG[0-9]{5}')

        with open(csv_path, 'r') as f:

            f.readline()
            lines = [
                tuple(line.split(',')) for line in
                [line.rstrip() for line in f.readlines()]
                ]

            for line in lines:
                run_id, tss, nfrags = line

                if re.findall(ng_re, run_id):

                    ng_id = re.findall(ng_re, run_id)[0]
                    print(f'Uploading results for {ng_id}')

                    try:
                        pk = lims.get_pk(ng_id, slims)
                    except IndexError:
                        print(f'Invalid SLIMS ng_id: {ng_id}.')
                        continue

                    payload = {}
                    payload['rslt_fk_content'] = pk
                    payload['rslt_fk_test'] = 55
                    payload['rslt_value'] = 'upload'
                    payload['rslt_cf_medianTssScore'] = tss
                    payload['rslt_cf_medianNfrags'] = nfrags

                    lims.push_result(payload, slims)
                    print("Upload to SLIMS succeeded.")

                else:
                    print(f"No NG_ID found for run {run_id}; upload failed.")

        return results_dir

    return results_dir


metadata = LatchMetadata(
    display_name='optimize archr',
    author=LatchAuthor(
        name='AtlasXomics, Inc.',
        email='jamesm@atlasxomics.com',
        github='github.com/atlasxomics',
    ),
    repository='https://github.com/atlasxomics/archr_latch',
    license='MIT',
    parameters={
        'projects': LatchParameter(
            display_name='projects',
            description='List of runs to be analyzed; each run must contain a \
                         run_id and fragments.tsv file; optional: condition, \
                         tissue position file for filtering on/off tissue, \
                         spatial folder for SpatialDimPlot.',
            batch_table_column=True,
            samplesheet=True
        ),
        'project_name': LatchParameter(
            display_name='project name',
            description='Name of output directory in optimize_outs/',
            batch_table_column=True,
            rules=[
                LatchRule(
                    regex="^[^/].*",
                    message="project name cannot start with a '/'"
                )
            ]
        ),
        'genome': LatchParameter(
            display_name='genome',
            description='Reference genome to be used for geneAnnotation and \
                        genomeAnnotation',
            batch_table_column=True,
        ),
        'upload': LatchParameter(
            display_name='upload to SLIMS',
            description='Upload median TSS and nFrags for each run to SLIMS; \
                        run_id MUST contain a valid NG ID (ie. NG12345).',
            batch_table_column=True,
        ),
        'tile_size': LatchParameter(
            display_name='tile size',
            description='The size of the tiles used for binning counts in the \
                        TileMatrix.',
            batch_table_column=True,
            hidden=True
        ),
        'min_TSS': LatchParameter(
            display_name='minimum TSS',
            description='The minimum numeric transcription start site (TSS) \
                        enrichment score required for a cell to pass \
                        filtering.',
            batch_table_column=True,
            hidden=True
        ),
        'min_frags': LatchParameter(
            display_name='minimum fragments',
            description='The minimum number of mapped ATAC-seq fragments \
                        required per cell to pass filtering.',
            batch_table_column=True,
            hidden=True
        ),
        'lsi_iterations': LatchParameter(
            display_name='LSI iterations',
            description='iterations parameter from addIterativeLSI function.',
            batch_table_column=True,
            hidden=True
        ),
        'lsi_resolution': LatchParameter(
            display_name='LSI resolution',
            description='resolution parameter from \
                        addIterativeLSI/clusterParams function.',
            batch_table_column=True
        ),
        'lsi_varfeatures': LatchParameter(
            display_name='LSI varFeatures',
            description='varFeatures parameter from addIterativeLSI function; \
                        each will correspond to a umap.pdf, the last in the \
                        will be used to make the RDS object.',
            batch_table_column=True
        ),
        'clustering_resolution': LatchParameter(
            display_name='clustering resolution',
            description='resolution parameter from addClusters function.',
            batch_table_column=True
        ),
        'umap_mindist': LatchParameter(
            display_name='UMAP minimum distance',
            description='minDist parameter from addUMAP function.',
            batch_table_column=True,
            hidden=True
        ),
        'run_table_id': LatchParameter(
            display_name='Runs Table ID',
            description='The ID of the runs table in Registry. \
            The runs will be updated in Registry with its \
                corresponding condition, spatial directory, condition, and \
                location of the optimized output archR project.'
        ),
        'project_table_id': LatchParameter(
            display_name='Projects Table ID',
            description='The ID of the projects/SOW table in Registry.\
            The optimized ArchR project will be inserted into \
                the SOW table for the corresponding runs.'
        )
    },
    tags=[],
)


@workflow(metadata)
def archr_workflow(
    projects: List[Project],
    genome: Genome,
    project_name: str,
    run_table_id: str = "761",
    project_table_id: str = "917",
    upload: bool = False,
    tile_size: int = 5000,
    min_TSS: float = 2.0,
    min_frags: int = 0,
    lsi_iterations: int = 2,
    lsi_resolution: List[float] = [0.5],
    lsi_varfeatures: List[int] = [25000],
    clustering_resolution: List[float] = [1.0],
    umap_mindist: float = 0.0
) -> LatchDir:
    ''' Workflow for assessing spatial epigenomic data generated via DBiT-seq.

    # optimize archr

    **optimize archr** is a [latch.bio]() workflow for assessing spatial
    epigenomic data generated via [DBiT-seq]
    (https://www.nature.com/articles/s41586-022-05094-1). Provided fragments
    from a single-cell ATAC-seq preprocessing and alignment
    workflow and spatial information, **optimize archr** returns plots and
    summary statistics to inform further processing.

    The workflow utilizes
    [ArchR](https://www.archrproject.com/articles/Articles/tutorial.html)
    to generate QC parameters (TSS, fragments per cell) and perform
    dimensionality reduction/clustering, and
    [Seurat](https://satijalab.org/seurat/)
    to spatially align the data.  The workflow can take data from either a
    single tissue-sample analyzed via DBiT-seq or multiple tissue-samples; in
    ATX parlance, tissue-samples analyzed via DBIT-seq are termed 'Runs'. Multiple Runs are linked
    to a Project, which is the input into **optimize archr**. All
    Runs inputted to **optimize archr** through Project(s) are merged into a single ArchRProject for
    analysis. 

    ## Inputs
    All input files for **optimize archr** must be on the latch.bio
    [file system](https://wiki.latch.bio/wiki/data/overview).  Each run in the
    workflow takes the following parameters,

    * [fragments.tsv.gz file](https://support.10xgenomics.com/single-cell-atac/software/pipelines/latest/output/fragments):
    A BED-like, tab-delimited file in which each row contains an ATAC-seq
    fragment

    * [tissue_positions_list.csv](https://docs.atlasxomics.com/projects/AtlasXbrowser/en/latest/SpatialFolder.html):
    A comma-separated file in which each row contains a unique barcode, an
    indicator for whether the tixel is 'on-tissue' (1, 0), and a row/column
    index

    * [Spatial folder](https://docs.atlasxomics.com/projects/AtlasXbrowser/en/latest/SpatialFolder.html):
    A directory containing tissue images and experiment metadata

    * Run ID: An identifier for the run

    * Condition (_optional_):  An experimental Condition descriptor (ie.
    'control', 'diseased')

    Individual runs are linked to a Project, which are all batched with the following global
    parameters,

    * Project Name: A name for the output folder

    * Genome: A reference genome to be used for alignment

    * Upload to SLIMS _(ATX-internal only)_: A T/F toggle for whether to push
      QC results to LIMS

    * LSI resolution: A **list** of decimal values used as input to the
    `clusterParams` parameter of the `addIterativeLSI` function in
    [ArchR](https://www.archrproject.com/reference/addIterativeLSI.html);

    * LSI varFeatures: A **list** of integers used as input to the `varFeatures`
      parameter of the `addIterativeLSI` function in
      [ArchR](https://www.archrproject.com/reference/addIterativeLSI.html);

    * clustering resolution: A **list** of decimal values used as input to the
    `resolution` parameter of the `addClusters` function in
    [ArchR](https://www.archrproject.com/reference/addClusters.html).

    > The Project also takes a series of single-value parameters that can be
    found under the 'Hidden Parameters' dropdown; these parameters are less
    commonly varied inputs to ArchR functions.

    ## Running the workflow

    The **optimize archr** workflow can be found in the
    [Workflows](https://wiki.latch.bio/workflows/overview) module in your
    latch.bio workspace. For access to an ATX-collaborator workspace, please
    contact your AtlasXomics Support Scientist or email
    support@atlasxomics.com. See
    [here](https://wiki.latch.bio/workflows/overview) for general
    instructions for running workflows in latch.bio.

    1. Navigate to the **optimize archr** workflow in the Workflows module in
    your latch.bio workspace.  Ensure you are on the 'Parameters' tab of the
    workflow.

    2. To add Projects to the workflow, select the '+ Import from Registry' icon.  Select the Project(s)
    that are linked to the Runs you want to process. Repeat for each Project you want to add to the workflow.

    3. Scroll to the bottom of the page and input values for global project
    parameters.

    4. Click the 'Hidden Parameters' button and change the global parameters as
      needed.

    5. Click the 'Launch Workflow' button on the bottom-right of the parameters
    page.  This will automatically navigate you to the Executions tab of the
    workflow.

    6. From the Executions tab, you can view the status of the launched
    workflow. Once the workflow has completed running, the status will change
    to 'Succeeded'; if the workflow has the status 'Failed', please contact an
    AtlasXomics Support Scientist.  You can click on the workflow execution to
    view a more granular workflow status and see output logs.

    7. Workflow outputs are loaded into the latch.bio
    [Data module](https://wiki.latch.bio/wiki/data/overview) in the
    `optimize_outs` directory.

    ## Outputs

    Outputs from **optimize archr** are loaded into latch.bio
    [Data module](https://wiki.latch.bio/wiki/data/overview) in the
    `optimize_outs` directory.

    The workflow outputs four files:

    * medians.csv: A common-separated file containing median TSS and median
    fragment count values for on-tissue tixels for each Run in the Project

    * qc_plots.pdf: A PDF containing heat-maps for the fragment count (log10)
    and TSS Enrichment Score for each 'on-tissue' tixel, overlaid on top of
    the tissue image

    * umap_plots.pdf: A PDF containing
    [UMAP plots](https://www.archrproject.com/articles/Articles/tutorial.html#visualizing-in-a-2d-umap-embedding)
    colored by Run ID and cluster assignment. **optimize archr** generates a
    two UMAP plots for each element in the Cartesian product of the **LSI
    resolution**, **LSI varFeatures**, and **clustering resolution**
    parameters.

    * spatialdim_plots.pdf: A PDF containing Seurat
    [Spatial Plots](https://satijalab.org/seurat/reference/spatialplot) with
    tixel cluster-assignment overlaid on top of the tissue image.  For each
    Run, the workflow generates a Spatial Plot for each element in the
    Cartesian product of the **LSI resolution**, **LSI varFeatures**, and
    **clustering resolution** parameters.

    ## Next Steps

    The quality of each Run can be evaluated with the TSS Enrichment and
    Fragment count medians and the qc plots.  If the quality is deemed
    sufficient for further analysis, the UMAP plots and Spatial Plots can
    be used to inform dimensionality reduction and clustering in further
    analysis.

    Analysis can be performed locally or in a latch.bio
    [Pod](https://wiki.latch.bio/wiki/pods/overview).  For access to
    ATX-specific Pods, please contact your AtlasXomics Support Scientist.

    Further analysis can also be performed in latch.bio with the **create
    ArchRProject** (returns ArchRProject with peak and motif calling) and
    **atlasShiny** (returns inputs for the ATX ATAC-seq R Shiny App).  For
    access to these workflows, please contact your AtlasXomics Support
    Scientist.


    ## Support
    Questions? Comments?  Contact support@atlasxomics.com or post in
    AtlasXomics
    [Discord](https://discord.com/channels/1004748539827597413/1005222888384770108).

    '''

    results_dir = archr_task(
        projects=projects,
        project_name=project_name,
        genome=genome,
        tile_size=tile_size,
        min_TSS=min_TSS,
        min_frags=min_frags,
        lsi_iterations=lsi_iterations,
        lsi_resolution=lsi_resolution,
        lsi_varfeatures=lsi_varfeatures,
        clustering_resolution=clustering_resolution,
        umap_mindist=umap_mindist,
        project_table_id=project_table_id,
        run_table_id=run_table_id
    )

    upload_to_registry(
        projects=projects,
        archr_project=results_dir,
        run_table_id=run_table_id,
        project_table_id=project_table_id
    )

    return lims_task(results_dir=results_dir, upload=upload)


LaunchPlan(
    archr_workflow,
    'defaults',
    {
    'projects' : [
        Project(
            'demo_row_archr', False
            )
        ],
    'project_name' : 'demo',
    'genome' : Genome.hg38,
    'run_table_id': '761',
    'project_table_id': '917',
    },
)

# if __name__ == "__main__":
#     archr_task(
#         projects=[Project(
#             project_id="example_proj_opt",
#             cleaned_frag_file=False
#         )],
#         project_name="test",
#         genome=Genome["mm10"],
#         tile_size=5000,
#         min_TSS=2.0,
#         min_frags=0,
#         lsi_iterations=2,
#         lsi_resolution=[0.5],
#         lsi_varfeatures=[25000],
#         clustering_resolution=[1.0],
#         umap_mindist=0.0,
#         project_table_id="922"
#     )<|MERGE_RESOLUTION|>--- conflicted
+++ resolved
@@ -13,11 +13,7 @@
 from typing import List
 from latch.registry.table import Table
 
-<<<<<<< HEAD
 from latch import custom_task, small_task, workflow
-=======
-from latch import large_task, small_task, workflow, custom_task
->>>>>>> 3b4bfdc6
 from latch.resources.launch_plan import LaunchPlan
 from latch.types import (
     LatchAuthor,
@@ -37,12 +33,7 @@
     hg38 = 'hg38'
 
 
-<<<<<<< HEAD
-@custom_task(cpu=20, memory=384, storage_gib=3000)
-=======
-@custom_task(cpu=62, memory=384, storage_gib=500)
-# @large_task
->>>>>>> 3b4bfdc6
+@custom_task(cpu=20, memory=384, storage_gib=500)
 def archr_task(
     projects: List[Project],
     project_name: str,
